--- conflicted
+++ resolved
@@ -49,13 +49,9 @@
 }
 
 // defaultEmacsDir returns the default Emacs configuration directory (aka `.emacs.d`) for the current user.
-<<<<<<< HEAD
 func defaultEmacsDir() string {
 	var emacsDir string
 
-=======
-func defaultEmacsDir() (emacsDir string) {
->>>>>>> 5aaac2ed
 	xdgPathA := path.Join(os.Getenv("XDG_CONFIG_HOME"), "emacs")
 	xdgPathB := path.Join(os.Getenv("HOME"), ".config", "emacs") // user following convention without XDG_CONFIG_HOME set
 	legacyPath := path.Join(os.Getenv("HOME"), ".emacs.d")       // windows (if HOME is set) and emacs pre-v27
